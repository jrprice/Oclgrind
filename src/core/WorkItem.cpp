// WorkItem.cpp (Oclgrind)
// Copyright (c) 2013-2019, James Price and Simon McIntosh-Smith,
// University of Bristol. All rights reserved.`
//
// This program is provided under a three-clause BSD license. For full
// license terms please see the LICENSE file distributed with this
// source code.

#include "common.h"
#include "config.h"

#include <math.h>

#include "llvm/IR/DebugInfo.h"
#include "llvm/IR/GlobalVariable.h"
#include "llvm/IR/InstIterator.h"
#include "llvm/IR/InstrTypes.h"
#include "llvm/IR/Instruction.h"
#include "llvm/IR/Instructions.h"
#include "llvm/IR/IntrinsicInst.h"
#include "llvm/IR/Module.h"

#include "Context.h"
#include "Kernel.h"
#include "KernelInvocation.h"
#include "Memory.h"
#include "Program.h"
#include "WorkGroup.h"
#include "WorkItem.h"

using namespace oclgrind;
using namespace std;

struct WorkItem::Position
{
  bool hasBegun;
  const llvm::BasicBlock* prevBlock;
  const llvm::BasicBlock* currBlock;
  const llvm::BasicBlock* nextBlock;
  llvm::BasicBlock::const_iterator currInst;
  std::stack<const llvm::Instruction*> callStack;
  std::stack<std::list<size_t>> allocations;
};

WorkItem::WorkItem(const KernelInvocation* kernelInvocation,
                   WorkGroup* workGroup, Size3 lid)
    : m_context(kernelInvocation->getContext()),
      m_kernelInvocation(kernelInvocation), m_workGroup(workGroup)
{
  m_localID = lid;

  // Compute global ID
  Size3 groupID = workGroup->getGroupID();
  Size3 groupSize = kernelInvocation->getLocalSize();
  Size3 globalOffset = kernelInvocation->getGlobalOffset();
  m_globalID.x = lid.x + groupID.x * groupSize.x + globalOffset.x;
  m_globalID.y = lid.y + groupID.y * groupSize.y + globalOffset.y;
  m_globalID.z = lid.z + groupID.z * groupSize.z + globalOffset.z;

  Size3 globalSize = kernelInvocation->getGlobalSize();
  m_globalIndex = (m_globalID.x +
                   (m_globalID.y + m_globalID.z * globalSize.y) * globalSize.x);

  const Kernel* kernel = kernelInvocation->getKernel();

  // Load interpreter cache
  m_cache = kernel->getProgram()->getInterpreterCache(kernel->getFunction());

  // Set initial number of values to store based on cache
  m_values.resize(m_cache->getNumValues());

  m_privateMemory =
    new Memory(AddrSpacePrivate, sizeof(size_t) == 8 ? 32 : 16, m_context);

  // Initialise kernel arguments and global variables
  for (auto value = kernel->values_begin(); value != kernel->values_end();
       value++)
  {
    pair<unsigned, unsigned> size = getValueSize(value->first);
    TypedValue v = {size.first, size.second,
                    m_pool.alloc(size.first * size.second)};

    const llvm::Type* type = value->first->getType();
    if (type->isPointerTy() &&
        type->getPointerAddressSpace() == AddrSpacePrivate)
    {
      size_t sz = value->second.size * value->second.num;
      v.setPointer(m_privateMemory->allocateBuffer(sz, 0, value->second.data));
    }
    else if (type->isPointerTy() &&
             type->getPointerAddressSpace() == AddrSpaceLocal)
    {
      v.setPointer(m_workGroup->getLocalMemoryAddress(value->first));
    }
    else
    {
      memcpy(v.data, value->second.data, v.size * v.num);
    }

    setValue(value->first, v);
  }

  // Initialize interpreter state
  m_state = READY;
  m_position = new Position;
  m_position->hasBegun = false;
  m_position->prevBlock = NULL;
  m_position->nextBlock = NULL;
  m_position->currBlock = &*kernel->getFunction()->begin();
  m_position->currInst = m_position->currBlock->begin();
}

WorkItem::~WorkItem()
{
  delete m_privateMemory;
  delete m_position;
}

void WorkItem::clearBarrier()
{
  if (m_state == BARRIER)
  {
    m_state = READY;
    m_context->notifyWorkItemClearBarrier(this);
  }
}

void WorkItem::dispatch(const llvm::Instruction* instruction,
                        TypedValue& result)
{
  switch (instruction->getOpcode())
  {
  case llvm::Instruction::Add:
    add(instruction, result);
    break;
  case llvm::Instruction::Alloca:
    alloc(instruction, result);
    break;
  case llvm::Instruction::And:
    bwand(instruction, result);
    break;
  case llvm::Instruction::AShr:
    ashr(instruction, result);
    break;
  case llvm::Instruction::BitCast:
    bitcast(instruction, result);
    break;
  case llvm::Instruction::Br:
    br(instruction, result);
    break;
  case llvm::Instruction::Call:
    call(instruction, result);
    break;
  case llvm::Instruction::ExtractElement:
    extractelem(instruction, result);
    break;
  case llvm::Instruction::ExtractValue:
    extractval(instruction, result);
    break;
  case llvm::Instruction::FAdd:
    fadd(instruction, result);
    break;
  case llvm::Instruction::FCmp:
    fcmp(instruction, result);
    break;
  case llvm::Instruction::FDiv:
    fdiv(instruction, result);
    break;
  case llvm::Instruction::FMul:
    fmul(instruction, result);
    break;
  case llvm::Instruction::FNeg:
    fneg(instruction, result);
    break;
  case llvm::Instruction::FPExt:
    fpext(instruction, result);
    break;
  case llvm::Instruction::FPToSI:
    fptosi(instruction, result);
    break;
  case llvm::Instruction::FPToUI:
    fptoui(instruction, result);
    break;
  case llvm::Instruction::FPTrunc:
    fptrunc(instruction, result);
    break;
  case llvm::Instruction::FRem:
    frem(instruction, result);
    break;
  case llvm::Instruction::FSub:
    fsub(instruction, result);
    break;
  case llvm::Instruction::GetElementPtr:
    gep(instruction, result);
    break;
  case llvm::Instruction::ICmp:
    icmp(instruction, result);
    break;
  case llvm::Instruction::InsertElement:
    insertelem(instruction, result);
    break;
  case llvm::Instruction::InsertValue:
    insertval(instruction, result);
    break;
  case llvm::Instruction::IntToPtr:
    inttoptr(instruction, result);
    break;
  case llvm::Instruction::Load:
    load(instruction, result);
    break;
  case llvm::Instruction::LShr:
    lshr(instruction, result);
    break;
  case llvm::Instruction::Mul:
    mul(instruction, result);
    break;
  case llvm::Instruction::Or:
    bwor(instruction, result);
    break;
  case llvm::Instruction::PHI:
    phi(instruction, result);
    break;
  case llvm::Instruction::PtrToInt:
    ptrtoint(instruction, result);
    break;
  case llvm::Instruction::Ret:
    ret(instruction, result);
    break;
  case llvm::Instruction::SDiv:
    sdiv(instruction, result);
    break;
  case llvm::Instruction::Select:
    select(instruction, result);
    break;
  case llvm::Instruction::SExt:
    sext(instruction, result);
    break;
  case llvm::Instruction::Shl:
    shl(instruction, result);
    break;
  case llvm::Instruction::ShuffleVector:
    shuffle(instruction, result);
    break;
  case llvm::Instruction::SIToFP:
    sitofp(instruction, result);
    break;
  case llvm::Instruction::SRem:
    srem(instruction, result);
    break;
  case llvm::Instruction::Store:
    store(instruction, result);
    break;
  case llvm::Instruction::Sub:
    sub(instruction, result);
    break;
  case llvm::Instruction::Switch:
    swtch(instruction, result);
    break;
  case llvm::Instruction::Trunc:
    itrunc(instruction, result);
    break;
  case llvm::Instruction::UDiv:
    udiv(instruction, result);
    break;
  case llvm::Instruction::UIToFP:
    uitofp(instruction, result);
    break;
  case llvm::Instruction::URem:
    urem(instruction, result);
    break;
  case llvm::Instruction::Unreachable:
    FATAL_ERROR("Encountered unreachable instruction");
  case llvm::Instruction::Xor:
    bwxor(instruction, result);
    break;
  case llvm::Instruction::ZExt:
    zext(instruction, result);
    break;
  case llvm::Instruction::Freeze:
    freeze(instruction, result);
    break;
  default:
    FATAL_ERROR("Unsupported instruction: %s", instruction->getOpcodeName());
  }
}

void WorkItem::execute(const llvm::Instruction* instruction)
{
  // Prepare private variable for instruction result
  pair<unsigned, unsigned> resultSize = getValueSize(instruction);

  // Prepare result
<<<<<<< HEAD
  TypedValue result = {
    resultSize.first,
    resultSize.second,
    NULL
  };

=======
  TypedValue result = {resultSize.first, resultSize.second, NULL};
>>>>>>> fa808051
  if (result.size)
  {
    result.data = m_pool.alloc(result.size * result.num);
  }

  if (instruction->getOpcode() != llvm::Instruction::PHI &&
      m_phiTemps.size() > 0)
  {
    TypedValueMap::iterator itr;
    for (itr = m_phiTemps.begin(); itr != m_phiTemps.end(); itr++)
    {
      setValue(itr->first, itr->second);
    }
    m_phiTemps.clear();
  }

  // Execute instruction
  dispatch(instruction, result);

  // Store result
  if (result.size)
  {
    if (instruction->getOpcode() != llvm::Instruction::PHI)
    {
      setValue(instruction, result);
    }
    else
    {
      m_phiTemps[instruction] = result;
    }
  }

  m_context->notifyInstructionExecuted(this, instruction, result);
}

const stack<const llvm::Instruction*>& WorkItem::getCallStack() const
{
  return m_position->callStack;
}

const llvm::BasicBlock* WorkItem::getCurrentBlock() const
{
  return m_position->currBlock;
}

const llvm::Instruction* WorkItem::getCurrentInstruction() const
{
  return &*m_position->currInst;
}

Size3 WorkItem::getGlobalID() const
{
  return m_globalID;
}

size_t WorkItem::getGlobalIndex() const
{
  return m_globalIndex;
}

Size3 WorkItem::getLocalID() const
{
  return m_localID;
}

Memory* WorkItem::getMemory(unsigned int addrSpace) const
{
  switch (addrSpace)
  {
  case AddrSpacePrivate:
    return m_privateMemory;
  case AddrSpaceGlobal:
  case AddrSpaceConstant:
    return m_context->getGlobalMemory();
  case AddrSpaceLocal:
    return m_workGroup->getLocalMemory();
  default:
    FATAL_ERROR("Unsupported address space: %d", addrSpace);
  }
}

TypedValue WorkItem::getOperand(const llvm::Value* operand) const
{
  unsigned valID = operand->getValueID();
  if (valID == llvm::Value::ArgumentVal ||
      valID == llvm::Value::GlobalVariableVal ||
      valID >= llvm::Value::InstructionVal)
  {
    return getValue(operand);
  }
  // else if (valID == llvm::Value::BasicBlockVal)
  //{
  //}
  // else if (valID == llvm::Value::FunctionVal)
  //{
  //}
  // else if (valID == llvm::Value::GlobalAliasVal)
  //{
  //}
  // else if (valID == llvm::Value::BlockAddressVal)
  //{
  //}
  else if (valID == llvm::Value::ConstantExprVal)
  {
    pair<unsigned, unsigned> size = getValueSize(operand);
    TypedValue result;
    result.size = size.first;
    result.num = size.second;
    result.data = m_pool.alloc(getTypeSize(operand->getType()));

    // Use of const_cast here is ugly, but ConstExpr instructions
    // shouldn't actually modify WorkItem state anyway
    const_cast<WorkItem*>(this)->dispatch(m_cache->getConstantExpr(operand),
                                          result);
    return result;
  }
  else if (valID == llvm::Value::UndefValueVal ||
           valID == llvm::Value::ConstantAggregateZeroVal ||
           valID == llvm::Value::ConstantDataArrayVal ||
           valID == llvm::Value::ConstantDataVectorVal ||
           valID == llvm::Value::ConstantIntVal ||
           valID == llvm::Value::ConstantFPVal ||
           valID == llvm::Value::ConstantArrayVal ||
           valID == llvm::Value::ConstantStructVal ||
           valID == llvm::Value::ConstantVectorVal ||
           valID == llvm::Value::ConstantPointerNullVal)
  {
    return m_cache->getConstant(operand);
  }
  // else if (valID == llvm::Value::MDNodeVal)
  //{
  //}
  // else if (valID == llvm::Value::MDStringVal)
  //{
  //}
  // else if (valID == llvm::Value::InlineAsmVal)
  //{
  //}
  // else if (valID == llvm::Value::PseudoSourceValueVal)
  //{
  //}
  // else if (valID == llvm::Value::FixedStackPseudoSourceValueVal)
  //{
  //}
  else
  {
    FATAL_ERROR("Unhandled operand type: %d", valID);
  }

  // Unreachable
  assert(false);
}

const llvm::BasicBlock* WorkItem::getPreviousBlock() const
{
  return m_position->prevBlock;
}

Memory* WorkItem::getPrivateMemory() const
{
  return m_privateMemory;
}

WorkItem::State WorkItem::getState() const
{
  return m_state;
}

TypedValue WorkItem::getValue(const llvm::Value* key) const
{
  return m_values[m_cache->getValueID(key)];
}

const unsigned char* WorkItem::getValueData(const llvm::Value* value) const
{
  if (!hasValue(value))
  {
    return NULL;
  }
  return getValue(value).data;
}

const WorkGroup* WorkItem::getWorkGroup() const
{
  return m_workGroup;
}

bool WorkItem::hasValue(const llvm::Value* key) const
{
  return m_cache->hasValue(key);
}

void WorkItem::printExpression(string expr) const
{
  // Split base variable name from rest of expression
  size_t split;
  string basename;
  if ((split = expr.find_first_of(".-[")) != string::npos)
  {
    basename = expr.substr(0, split);
    expr = expr.substr(split);
  }
  else
  {
    basename = expr;
    expr = "";
  }

  const llvm::Value* baseValue = NULL;
  const llvm::DIVariable* divar = NULL;

  // Check private variables
  VariableMap::const_iterator itr;
  itr = m_variables.find(basename);
  if (itr != m_variables.end())
  {
    baseValue = itr->second.first;
    divar = itr->second.second;
  }

  // Check global variables
  string globalName = m_position->currBlock->getParent()->getName().str();
  globalName += ".";
  globalName += basename;
  const llvm::Module* module =
    m_kernelInvocation->getKernel()->getFunction()->getParent();
  for (auto global = module->global_begin(); global != module->global_end();
       global++)
  {
    if (global->getName() == globalName)
    {
      baseValue = &*global;

      llvm::SmallVector<llvm::DIGlobalVariableExpression*, 3> GVEs;
      global->getDebugInfo(GVEs);
      if (GVEs.size() == 0)
      {
        cout << "global variable debug information not found";
        return;
      }
      // TODO: Does it matter which GVE we pick?
      divar = llvm::dyn_cast<llvm::DIGlobalVariable>(GVEs[0]->getRawVariable());
    }
  }

  // Check that we found the target variable
  if (!baseValue)
  {
    cout << "not found";
    return;
  }

  // Get variable data and type
  TypedValue result = getOperand(baseValue);
  unsigned char* data = result.data;
  const llvm::Type* type = baseValue->getType();
  const llvm::Metadata* mdtype = divar->getRawType();

  // Auto-dereference global variables and allocas
  if (baseValue->getValueID() == llvm::Value::GlobalVariableVal ||
      ((const llvm::Instruction*)baseValue)->getOpcode() ==
        llvm::Instruction::Alloca)
  {
    size_t address = result.getPointer();
    Memory* memory = getMemory(type->getPointerAddressSpace());
    data = (unsigned char*)memory->getPointer(address);
    type = type->getPointerElementType();
  }

  // Handle rest of print expression
  while (!expr.empty())
  {
    bool member = false;
    bool dereference = false;
    size_t subscript = 0;

    // Handle special characters
    if (expr[0] == '.')
    {
      expr = expr.substr(1);
      member = true;
    }
    else if (!expr.compare(0, 2, "->"))
    {
      expr = expr.substr(2);
      dereference = true;
      member = true;
    }
    else if (expr[0] == '[')
    {
      // Find end of subscript
      size_t end = expr.find(']');
      if (end == string::npos)
      {
        cout << "missing ']'" << endl;
        return;
      }

      // Parse index value
      stringstream ss(expr.substr(1, end - 1));
      ss >> subscript;
      if (!ss.eof())
      {
        cout << "invalid subscript index" << endl;
        return;
      }

      expr = expr.substr(end + 1);
      dereference = true;
    }
    else
    {
      cout << "invalid print expression";
      return;
    }

    // Deference a pointer if user requested
    if (dereference)
    {
      auto ptrtype = llvm::dyn_cast<llvm::DIDerivedType>(mdtype);
      if (!ptrtype || ptrtype->getTag() != llvm::dwarf::DW_TAG_pointer_type)
      {
        cout << "not a pointer type";
        return;
      }

      // Get pointer value
      size_t address = *(size_t*)data;
      Memory* memory = getMemory(type->getPointerAddressSpace());

      // Check address is valid
      auto elemType = type->getPointerElementType();
      size_t elemSize = getTypeSize(elemType);
      if (!memory->isAddressValid(address + subscript * elemSize, elemSize))
      {
        cout << "invalid memory address";
        return;
      }

      // Get pointer to data and add offset
      data = (unsigned char*)memory->getPointer(address);
      data += subscript * elemSize;

      // Update types
      mdtype = ptrtype->getRawBaseType();
      type = elemType;
    }

    // Deal with structure elements
    if (member)
    {
      // Split at next special character
      size_t split;
      string element;
      if ((split = expr.find_first_of(".-[")) != string::npos)
      {
        element = expr.substr(0, split);
        expr = expr.substr(split);
      }
      else
      {
        element = expr;
        expr = "";
      }

      // Deal with typedef
      auto ditype = llvm::dyn_cast<llvm::DIType>(mdtype);
      if (ditype->getTag() == llvm::dwarf::DW_TAG_typedef)
      {
        mdtype = llvm::dyn_cast<llvm::DIDerivedType>(ditype)->getRawBaseType();
      }

      // Ensure we have a composite type
      auto composite_type = llvm::dyn_cast<llvm::DICompositeType>(mdtype);
      if (!composite_type)
      {
        cout << "not a composite type";
        return;
      }

      // Find element with matching name
      bool found = false;
      auto elements = composite_type->getElements();
      unsigned numElements = elements->getNumOperands();
      for (unsigned i = 0; i < numElements; i++)
      {
        auto elem =
          llvm::dyn_cast<llvm::DIDerivedType>(elements->getOperand(i));
        if (elem->getName() == element)
        {
          // Increment data pointer by offset and update type
          type = type->getStructElementType(i);
          mdtype = elem->getRawBaseType();
          data = data + elem->getOffsetInBits() / 8;
          found = true;
        }
      }
      if (!found)
      {
        cout << "no member named '" << element << "' found";
        return;
      }
    }
  }

  printTypedData(type, data);
}

bool WorkItem::printValue(const llvm::Value* value) const
{
  if (!hasValue(value))
  {
    return false;
  }

  printTypedData(value->getType(), getValue(value).data);

  return true;
}

void WorkItem::setValue(const llvm::Value* key, TypedValue value)
{
  m_values[m_cache->getValueID(key)] = value;
}

WorkItem::State WorkItem::step()
{
  assert(m_state == READY);

  if (!m_position->hasBegun)
  {
    m_position->hasBegun = true;
    m_context->notifyWorkItemBegin(this);
  }

  // Execute the next instruction
  execute(&*m_position->currInst);

  // Check if we've reached the end of the block
  if (++m_position->currInst == m_position->currBlock->end() ||
      m_position->nextBlock)
  {
    if (m_position->nextBlock)
    {
      // Move to next basic block
      m_position->prevBlock = m_position->currBlock;
      m_position->currBlock = m_position->nextBlock;
      m_position->nextBlock = NULL;
      m_position->currInst = m_position->currBlock->begin();
    }
  }

  if (m_state == FINISHED)
    m_context->notifyWorkItemComplete(this);

  return m_state;
}

///////////////////////////////
//// Instruction execution ////
///////////////////////////////

#define INSTRUCTION(name)                                                      \
  void WorkItem::name(const llvm::Instruction* instruction, TypedValue& result)

INSTRUCTION(add)
{
  TypedValue opA = getOperand(instruction->getOperand(0));
  TypedValue opB = getOperand(instruction->getOperand(1));
  for (unsigned i = 0; i < result.num; i++)
  {
    result.setUInt(opA.getUInt(i) + opB.getUInt(i), i);
  }
}

INSTRUCTION(alloc)
{
  const llvm::AllocaInst* allocInst = ((const llvm::AllocaInst*)instruction);
  const llvm::Type* type = allocInst->getAllocatedType();

  // Perform allocation
  unsigned size = getTypeSize(type);
  size_t address = m_privateMemory->allocateBuffer(size);
  if (!address)
    FATAL_ERROR("Insufficient private memory (alloca)");

  // Create pointer to alloc'd memory
  result.setPointer(address);

  // Track allocation in stack frame
  if (!m_position->allocations.empty())
    m_position->allocations.top().push_back(address);
}

INSTRUCTION(ashr)
{
  TypedValue opA = getOperand(instruction->getOperand(0));
  TypedValue opB = getOperand(instruction->getOperand(1));
  uint64_t shiftMask =
    (result.num > 1 ? result.size
                    : max((size_t)result.size, sizeof(uint32_t))) *
      8 -
    1;
  for (unsigned i = 0; i < result.num; i++)
  {
    result.setUInt(opA.getSInt(i) >> (opB.getUInt(i) & shiftMask), i);
  }
}

INSTRUCTION(bitcast)
{
  TypedValue operand = getOperand(instruction->getOperand(0));
  memcpy(result.data, operand.data, result.size * result.num);
}

INSTRUCTION(br)
{
  if (instruction->getNumOperands() == 1)
  {
    // Unconditional branch
    m_position->nextBlock = (const llvm::BasicBlock*)instruction->getOperand(0);
  }
  else
  {
    // Conditional branch
    bool pred = getOperand(instruction->getOperand(0)).getUInt();
    const llvm::Value* iftrue = instruction->getOperand(2);
    const llvm::Value* iffalse = instruction->getOperand(1);
    m_position->nextBlock = (const llvm::BasicBlock*)(pred ? iftrue : iffalse);
  }
}

INSTRUCTION(bwand)
{
  TypedValue opA = getOperand(instruction->getOperand(0));
  TypedValue opB = getOperand(instruction->getOperand(1));
  for (unsigned i = 0; i < result.num; i++)
  {
    result.setUInt(opA.getUInt(i) & opB.getUInt(i), i);
  }
}

INSTRUCTION(bwor)
{
  TypedValue opA = getOperand(instruction->getOperand(0));
  TypedValue opB = getOperand(instruction->getOperand(1));
  for (unsigned i = 0; i < result.num; i++)
  {
    result.setUInt(opA.getUInt(i) | opB.getUInt(i), i);
  }
}

INSTRUCTION(bwxor)
{
  TypedValue opA = getOperand(instruction->getOperand(0));
  TypedValue opB = getOperand(instruction->getOperand(1));
  for (unsigned i = 0; i < result.num; i++)
  {
    result.setUInt(opA.getUInt(i) ^ opB.getUInt(i), i);
  }
}

INSTRUCTION(call)
{
  const llvm::CallInst* callInst = (const llvm::CallInst*)instruction;
  const llvm::Function* function = callInst->getCalledFunction();

  // Check for indirect function calls
  if (!callInst->getCalledFunction())
  {
    // Resolve indirect function pointer
    const llvm::Value* func = callInst->getCalledOperand();
    const llvm::Value* funcPtr = ((const llvm::User*)func)->getOperand(0);
    function = (const llvm::Function*)funcPtr;
  }

  // Check if function has definition
  if (!function->isDeclaration())
  {
    m_position->callStack.push(&*m_position->currInst);
    m_position->allocations.push(list<size_t>());
    m_position->nextBlock = &*function->begin();

    // Set function arguments
    llvm::Function::const_arg_iterator argItr;
    for (argItr = function->arg_begin(); argItr != function->arg_end();
         argItr++)
    {
      const llvm::Value* arg = callInst->getArgOperand(argItr->getArgNo());
      TypedValue value = getOperand(arg);

      if (argItr->hasByValAttr())
      {
        // Make new copy of value in private memory
        void* data = m_privateMemory->getPointer(value.getPointer());
        size_t size = getTypeSize(argItr->getType()->getPointerElementType());
        size_t ptr = m_privateMemory->allocateBuffer(size, 0, (uint8_t*)data);
        m_position->allocations.top().push_back(ptr);

        // Pass new allocation to function
        TypedValue address = {sizeof(size_t), 1, m_pool.alloc(sizeof(size_t))};
        address.setPointer(ptr);
        setValue(&*argItr, address);
      }
      else
      {
        setValue(&*argItr, m_pool.clone(value));
      }
    }

    return;
  }

  // Call builtin function
  InterpreterCache::Builtin builtin = m_cache->getBuiltin(function);
  builtin.function.func(this, callInst, builtin.name, builtin.overload, result,
                        builtin.function.op);
}

INSTRUCTION(extractelem)
{
  const llvm::ExtractElementInst* extract =
    (const llvm::ExtractElementInst*)instruction;
  unsigned index = getOperand(extract->getIndexOperand()).getUInt();
  TypedValue operand = getOperand(extract->getVectorOperand());
  memcpy(result.data, operand.data + result.size * index, result.size);
}

INSTRUCTION(extractval)
{
  const llvm::ExtractValueInst* extract =
    (const llvm::ExtractValueInst*)instruction;
  const llvm::Value* agg = extract->getAggregateOperand();
  llvm::ArrayRef<unsigned int> indices = extract->getIndices();

  // Compute offset for target value
  int offset = 0;
  const llvm::Type* type = agg->getType();
  for (unsigned i = 0; i < indices.size(); i++)
  {
    if (type->isArrayTy())
    {
      type = type->getArrayElementType();
      offset += getTypeSize(type) * indices[i];
    }
    else if (type->isStructTy())
    {
      offset +=
        getStructMemberOffset((const llvm::StructType*)type, indices[i]);
      type = type->getStructElementType(indices[i]);
    }
    else
    {
      FATAL_ERROR("Unsupported aggregate type: %d", type->getTypeID())
    }
  }

  // Copy target value to result
  memcpy(result.data, getOperand(agg).data + offset, getTypeSize(type));
}

INSTRUCTION(fadd)
{
  TypedValue opA = getOperand(instruction->getOperand(0));
  TypedValue opB = getOperand(instruction->getOperand(1));
  for (unsigned i = 0; i < result.num; i++)
  {
    result.setFloat(opA.getFloat(i) + opB.getFloat(i), i);
  }
}

INSTRUCTION(fcmp)
{
  const llvm::CmpInst* cmpInst = (const llvm::CmpInst*)instruction;
  llvm::CmpInst::Predicate pred = cmpInst->getPredicate();

  TypedValue opA = getOperand(instruction->getOperand(0));
  TypedValue opB = getOperand(instruction->getOperand(1));

  uint64_t t = result.num > 1 ? -1 : 1;
  for (unsigned i = 0; i < result.num; i++)
  {
    double a = opA.getFloat(i);
    double b = opB.getFloat(i);

    uint64_t r;
    switch (pred)
    {
    case llvm::CmpInst::FCMP_OEQ:
    case llvm::CmpInst::FCMP_UEQ:
      r = a == b;
      break;
    case llvm::CmpInst::FCMP_ONE:
    case llvm::CmpInst::FCMP_UNE:
      r = a != b;
      break;
    case llvm::CmpInst::FCMP_OGT:
    case llvm::CmpInst::FCMP_UGT:
      r = a > b;
      break;
    case llvm::CmpInst::FCMP_OGE:
    case llvm::CmpInst::FCMP_UGE:
      r = a >= b;
      break;
    case llvm::CmpInst::FCMP_OLT:
    case llvm::CmpInst::FCMP_ULT:
      r = a < b;
      break;
    case llvm::CmpInst::FCMP_OLE:
    case llvm::CmpInst::FCMP_ULE:
      r = a <= b;
      break;
    case llvm::CmpInst::FCMP_FALSE:
    case llvm::CmpInst::FCMP_UNO:
      r = false;
      break;
    case llvm::CmpInst::FCMP_TRUE:
    case llvm::CmpInst::FCMP_ORD:
      r = true;
      break;
    default:
      FATAL_ERROR("Unsupported FCmp predicate: %d", pred);
    }

    // Deal with NaN operands
    if (std::isnan(a) || std::isnan(b))
    {
      r = !llvm::CmpInst::isOrdered(pred);
    }

    result.setUInt(r ? t : 0, i);
  }
}

INSTRUCTION(fdiv)
{
  TypedValue opA = getOperand(instruction->getOperand(0));
  TypedValue opB = getOperand(instruction->getOperand(1));
  for (unsigned i = 0; i < result.num; i++)
  {
    result.setFloat(opA.getFloat(i) / opB.getFloat(i), i);
  }
}

INSTRUCTION(fmul)
{
  TypedValue opA = getOperand(instruction->getOperand(0));
  TypedValue opB = getOperand(instruction->getOperand(1));
  for (unsigned i = 0; i < result.num; i++)
  {
    result.setFloat(opA.getFloat(i) * opB.getFloat(i), i);
  }
}

INSTRUCTION(fneg)
{
  TypedValue op = getOperand(instruction->getOperand(0));
  for (unsigned i = 0; i < result.num; i++)
  {
    result.setFloat(-op.getFloat(i), i);
  }
}

INSTRUCTION(fpext)
{
  TypedValue op = getOperand(instruction->getOperand(0));
  for (unsigned i = 0; i < result.num; i++)
  {
    result.setFloat(op.getFloat(i), i);
  }
}

INSTRUCTION(fptosi)
{
  TypedValue op = getOperand(instruction->getOperand(0));
  for (unsigned i = 0; i < result.num; i++)
  {
    result.setSInt((int64_t)op.getFloat(i), i);
  }
}

INSTRUCTION(fptoui)
{
  TypedValue op = getOperand(instruction->getOperand(0));
  for (unsigned i = 0; i < result.num; i++)
  {
    result.setUInt((uint64_t)op.getFloat(i), i);
  }
}

INSTRUCTION(frem)
{
  TypedValue opA = getOperand(instruction->getOperand(0));
  TypedValue opB = getOperand(instruction->getOperand(1));
  for (unsigned i = 0; i < result.num; i++)
  {
    result.setFloat(fmod(opA.getFloat(i), opB.getFloat(i)), i);
  }
}

INSTRUCTION(fptrunc)
{
  TypedValue op = getOperand(instruction->getOperand(0));
  for (unsigned i = 0; i < result.num; i++)
  {
    result.setFloat(op.getFloat(i), i);
  }
}

INSTRUCTION(fsub)
{
  TypedValue opA = getOperand(instruction->getOperand(0));
  TypedValue opB = getOperand(instruction->getOperand(1));
  for (unsigned i = 0; i < result.num; i++)
  {
    result.setFloat(opA.getFloat(i) - opB.getFloat(i), i);
  }
}

INSTRUCTION(gep)
{
  const llvm::GetElementPtrInst* gepInst =
    (const llvm::GetElementPtrInst*)instruction;

  // Get base address
  size_t base = getOperand(gepInst->getPointerOperand()).getPointer();
  const llvm::Type* ptrType = gepInst->getPointerOperandType();

  // Get indices
  std::vector<int64_t> offsets;
  llvm::User::const_op_iterator opItr;
  for (opItr = gepInst->idx_begin(); opItr != gepInst->idx_end(); opItr++)
  {
    offsets.push_back(getOperand(opItr->get()).getSInt());
  }

  result.setPointer(resolveGEP(base, ptrType, offsets));
}

INSTRUCTION(icmp)
{
  const llvm::CmpInst* cmpInst = (const llvm::CmpInst*)instruction;
  llvm::CmpInst::Predicate pred = cmpInst->getPredicate();

  TypedValue opA = getOperand(instruction->getOperand(0));
  TypedValue opB = getOperand(instruction->getOperand(1));

  uint64_t t = result.num > 1 ? -1 : 1;
  for (unsigned i = 0; i < result.num; i++)
  {
    // Load operands
    uint64_t ua = opA.getUInt(i);
    uint64_t ub = opB.getUInt(i);
    int64_t sa = opA.getSInt(i);
    int64_t sb = opB.getSInt(i);

    uint64_t r;
    switch (pred)
    {
    case llvm::CmpInst::ICMP_EQ:
      r = ua == ub;
      break;
    case llvm::CmpInst::ICMP_NE:
      r = ua != ub;
      break;
    case llvm::CmpInst::ICMP_UGT:
      r = ua > ub;
      break;
    case llvm::CmpInst::ICMP_UGE:
      r = ua >= ub;
      break;
    case llvm::CmpInst::ICMP_ULT:
      r = ua < ub;
      break;
    case llvm::CmpInst::ICMP_ULE:
      r = ua <= ub;
      break;
    case llvm::CmpInst::ICMP_SGT:
      r = sa > sb;
      break;
    case llvm::CmpInst::ICMP_SGE:
      r = sa >= sb;
      break;
    case llvm::CmpInst::ICMP_SLT:
      r = sa < sb;
      break;
    case llvm::CmpInst::ICMP_SLE:
      r = sa <= sb;
      break;
    default:
      FATAL_ERROR("Unsupported ICmp predicate: %d", pred);
    }

    result.setUInt(r ? t : 0, i);
  }
}

INSTRUCTION(insertelem)
{
  TypedValue vector = getOperand(instruction->getOperand(0));
  TypedValue element = getOperand(instruction->getOperand(1));
  unsigned index = getOperand(instruction->getOperand(2)).getUInt();
  memcpy(result.data, vector.data, result.size * result.num);
  memcpy(result.data + index * result.size, element.data, result.size);
}

INSTRUCTION(insertval)
{
  const llvm::InsertValueInst* insert =
    (const llvm::InsertValueInst*)instruction;

  // Load original aggregate data
  const llvm::Value* agg = insert->getAggregateOperand();
  memcpy(result.data, getOperand(agg).data, result.size * result.num);

  // Compute offset for inserted value
  int offset = 0;
  llvm::ArrayRef<unsigned int> indices = insert->getIndices();
  const llvm::Type* type = agg->getType();
  for (unsigned i = 0; i < indices.size(); i++)
  {
    if (type->isArrayTy())
    {
      type = type->getArrayElementType();
      offset += getTypeSize(type) * indices[i];
    }
    else if (type->isStructTy())
    {
      offset +=
        getStructMemberOffset((const llvm::StructType*)type, indices[i]);
      type = type->getStructElementType(indices[i]);
    }
    else
    {
      FATAL_ERROR("Unsupported aggregate type: %d", type->getTypeID())
    }
  }

  // Copy inserted value into result
  const llvm::Value* value = insert->getInsertedValueOperand();
  memcpy(result.data + offset, getOperand(value).data,
         getTypeSize(value->getType()));
}

INSTRUCTION(inttoptr)
{
  TypedValue op = getOperand(instruction->getOperand(0));
  for (unsigned i = 0; i < result.num; i++)
  {
    result.setPointer(op.getUInt(i), i);
  }
}

INSTRUCTION(itrunc)
{
  TypedValue op = getOperand(instruction->getOperand(0));
  for (unsigned i = 0; i < result.num; i++)
  {
    result.setUInt(op.getUInt(i), i);
  }
}

INSTRUCTION(load)
{
  const llvm::LoadInst* loadInst = (const llvm::LoadInst*)instruction;
  unsigned addressSpace = loadInst->getPointerAddressSpace();
  const llvm::Value* opPtr = loadInst->getPointerOperand();
  size_t address = getOperand(opPtr).getPointer();

  // Check address is correctly aligned
  unsigned alignment = loadInst->getAlignment();
  if (!alignment)
    alignment = getTypeAlignment(opPtr->getType()->getPointerElementType());
  if (address & (alignment - 1))
  {
    m_context->logError("Invalid memory load - source pointer is "
                        "not aligned to the pointed type");
  }

  // Load data
  getMemory(addressSpace)->load(result.data, address, result.size * result.num);
}

INSTRUCTION(lshr)
{
  TypedValue opA = getOperand(instruction->getOperand(0));
  TypedValue opB = getOperand(instruction->getOperand(1));
  uint64_t shiftMask =
    (result.num > 1 ? result.size
                    : max((size_t)result.size, sizeof(uint32_t))) *
      8 -
    1;
  for (unsigned i = 0; i < result.num; i++)
  {
    result.setUInt(opA.getUInt(i) >> (opB.getUInt(i) & shiftMask), i);
  }
}

INSTRUCTION(mul)
{
  TypedValue opA = getOperand(instruction->getOperand(0));
  TypedValue opB = getOperand(instruction->getOperand(1));
  for (unsigned i = 0; i < result.num; i++)
  {
    result.setUInt(opA.getUInt(i) * opB.getUInt(i), i);
  }
}

INSTRUCTION(phi)
{
  const llvm::PHINode* phiNode = (const llvm::PHINode*)instruction;
  const llvm::Value* value = phiNode->getIncomingValueForBlock(
    (const llvm::BasicBlock*)m_position->prevBlock);
  memcpy(result.data, getOperand(value).data, result.size * result.num);
}

INSTRUCTION(ptrtoint)
{
  TypedValue op = getOperand(instruction->getOperand(0));
  for (unsigned i = 0; i < result.num; i++)
  {
    result.setUInt(op.getPointer(i), i);
  }
}

INSTRUCTION(ret)
{
  const llvm::ReturnInst* retInst = (const llvm::ReturnInst*)instruction;

  if (!m_position->callStack.empty())
  {
    m_position->currInst =
      llvm::BasicBlock::const_iterator(m_position->callStack.top());
    m_position->currBlock = m_position->currInst->getParent();
    m_position->callStack.pop();

    // Set return value
    const llvm::Value* returnVal = retInst->getReturnValue();
    if (returnVal)
    {
      setValue(&*m_position->currInst, m_pool.clone(getOperand(returnVal)));
    }

    // Clear stack allocations
    list<size_t>& allocs = m_position->allocations.top();
    list<size_t>::iterator itr;
    for (itr = allocs.begin(); itr != allocs.end(); itr++)
    {
      m_privateMemory->deallocateBuffer(*itr);
    }
    m_position->allocations.pop();
  }
  else
  {
    m_position->nextBlock = NULL;
    m_state = FINISHED;
    m_workGroup->notifyFinished(this);
  }
}

INSTRUCTION(sdiv)
{
  TypedValue opA = getOperand(instruction->getOperand(0));
  TypedValue opB = getOperand(instruction->getOperand(1));
  for (unsigned i = 0; i < result.num; i++)
  {
    int64_t a = opA.getSInt(i);
    int64_t b = opB.getSInt(i);
    int64_t r = 0;
    if (b && !(a == INT64_MIN && b == -1))
    {
      r = a / b;
    }
    result.setSInt(r, i);
  }
}

INSTRUCTION(select)
{
  const llvm::SelectInst* selectInst = (const llvm::SelectInst*)instruction;
  TypedValue opCondition = getOperand(selectInst->getCondition());
  for (unsigned i = 0; i < result.num; i++)
  {
    const bool cond = selectInst->getCondition()->getType()->isVectorTy()
                        ? opCondition.getUInt(i)
                        : opCondition.getUInt();
    const llvm::Value* op =
      cond ? selectInst->getTrueValue() : selectInst->getFalseValue();
    memcpy(result.data + i * result.size, getOperand(op).data + i * result.size,
           result.size);
  }
}

INSTRUCTION(sext)
{
  const llvm::Value* operand = instruction->getOperand(0);
  TypedValue value = getOperand(operand);
  for (unsigned i = 0; i < result.num; i++)
  {
    int64_t val = value.getSInt(i);
    if (operand->getType()->getPrimitiveSizeInBits() == 1)
    {
      val = val ? -1 : 0;
    }
    result.setSInt(val, i);
  }
}

INSTRUCTION(shl)
{
  TypedValue opA = getOperand(instruction->getOperand(0));
  TypedValue opB = getOperand(instruction->getOperand(1));
  uint64_t shiftMask =
    (result.num > 1 ? result.size
                    : max((size_t)result.size, sizeof(uint32_t))) *
      8 -
    1;
  for (unsigned i = 0; i < result.num; i++)
  {
    result.setUInt(opA.getUInt(i) << (opB.getUInt(i) & shiftMask), i);
  }
}

INSTRUCTION(shuffle)
{
  const llvm::ShuffleVectorInst* shuffle =
    (const llvm::ShuffleVectorInst*)instruction;

  const llvm::Value* v1 = shuffle->getOperand(0);
  const llvm::Value* v2 = shuffle->getOperand(1);

  unsigned num =
    llvm::cast<llvm::FixedVectorType>(v1->getType())->getNumElements();
  for (unsigned i = 0; i < result.num; i++)
  {
    const llvm::Value* src = v1;
    int index = shuffle->getMaskValue(i);
    if (index == llvm::UndefMaskElem)
    {
      // Don't care / undef
      continue;
    }

    if (index >= num)
    {
      index -= num;
      src = v2;
    }
    memcpy(result.data + i * result.size,
           getOperand(src).data + index * result.size, result.size);
  }
}

INSTRUCTION(sitofp)
{
  TypedValue op = getOperand(instruction->getOperand(0));
  for (unsigned i = 0; i < result.num; i++)
  {
    result.setFloat(op.getSInt(i), i);
  }
}

INSTRUCTION(srem)
{
  TypedValue opA = getOperand(instruction->getOperand(0));
  TypedValue opB = getOperand(instruction->getOperand(1));
  for (unsigned i = 0; i < result.num; i++)
  {
    int64_t a = opA.getSInt(i);
    int64_t b = opB.getSInt(i);
    int64_t r = 0;
    if (b && !(a == INT64_MIN && b == -1))
    {
      r = a % b;
    }
    result.setSInt(r, i);
  }
}

INSTRUCTION(store)
{
  const llvm::StoreInst* storeInst = (const llvm::StoreInst*)instruction;
  unsigned addressSpace = storeInst->getPointerAddressSpace();
  const llvm::Value* opPtr = storeInst->getPointerOperand();
  size_t address = getOperand(opPtr).getPointer();

  // Check address is correctly aligned
  unsigned alignment = storeInst->getAlignment();
  if (!alignment)
    alignment = getTypeAlignment(opPtr->getType()->getPointerElementType());
  if (address & (alignment - 1))
  {
    m_context->logError("Invalid memory store - source pointer is "
                        "not aligned to the pointed type");
  }

  // Store data
  TypedValue operand = getOperand(storeInst->getValueOperand());
  getMemory(addressSpace)
    ->store(operand.data, address, operand.size * operand.num);
}

INSTRUCTION(sub)
{
  TypedValue opA = getOperand(instruction->getOperand(0));
  TypedValue opB = getOperand(instruction->getOperand(1));
  for (unsigned i = 0; i < result.num; i++)
  {
    result.setUInt(opA.getUInt(i) - opB.getUInt(i), i);
  }
}

INSTRUCTION(swtch)
{
  const llvm::SwitchInst* swtch = (const llvm::SwitchInst*)instruction;
  const llvm::Value* cond = swtch->getCondition();
  uint64_t val = getOperand(cond).getUInt();

  // Look for case matching condition value
  for (auto C : swtch->cases())
  {
    if (C.getCaseValue()->getZExtValue() == val)
    {
      m_position->nextBlock = C.getCaseSuccessor();
      return;
    }
  }

  // No matching cases - use default
  m_position->nextBlock = swtch->getDefaultDest();
}

INSTRUCTION(udiv)
{
  TypedValue opA = getOperand(instruction->getOperand(0));
  TypedValue opB = getOperand(instruction->getOperand(1));
  for (unsigned i = 0; i < result.num; i++)
  {
    uint64_t a = opA.getUInt(i);
    uint64_t b = opB.getUInt(i);
    result.setUInt(b ? a / b : 0, i);
  }
}

INSTRUCTION(uitofp)
{
  TypedValue op = getOperand(instruction->getOperand(0));
  for (unsigned i = 0; i < result.num; i++)
  {
    uint64_t in = op.getUInt(i);
    if (result.size == 4)
      result.setFloat(in ? (float)in : 0.f, i);
    else
      result.setFloat(in ? (double)in : 0.0, i);
  }
}

INSTRUCTION(urem)
{
  TypedValue opA = getOperand(instruction->getOperand(0));
  TypedValue opB = getOperand(instruction->getOperand(1));
  for (unsigned i = 0; i < result.num; i++)
  {
    uint64_t a = opA.getUInt(i);
    uint64_t b = opB.getUInt(i);
    result.setUInt(b ? a % b : 0, i);
  }
}

INSTRUCTION(zext)
{
  TypedValue operand = getOperand(instruction->getOperand(0));
  for (unsigned i = 0; i < result.num; i++)
  {
    result.setUInt(operand.getUInt(i), i);
  }
}

INSTRUCTION(freeze)
{
  TypedValue operand = getOperand(instruction->getOperand(0));
  memcpy(result.data, operand.data, result.size * result.num);
}

#undef INSTRUCTION

////////////////////////////////
// WorkItem::InterpreterCache //
////////////////////////////////

InterpreterCache::InterpreterCache(llvm::Function* kernel)
{
  // TODO: Determine this number dynamically?
  m_valueIDs.reserve(1024);

  // Add global variables to cache
  // TODO: Only add variables that are used?
  const llvm::Module* module = kernel->getParent();
  llvm::Module::const_global_iterator G;
  for (G = module->global_begin(); G != module->global_end(); G++)
  {
    addValueID(&*G);
  }

  set<llvm::Function*> processed;
  set<llvm::Function*> pending;

  pending.insert(kernel);

  while (!pending.empty())
  {
    // Get next function to process
    llvm::Function* function = *pending.begin();
    processed.insert(function);
    pending.erase(function);

    // Iterate through the function arguments
    llvm::Function::arg_iterator A;
    for (A = function->arg_begin(); A != function->arg_end(); A++)
    {
      addValueID(&*A);
    }

    // Iterate through instructions in function
    llvm::inst_iterator I;
    for (I = inst_begin(function); I != inst_end(function); I++)
    {
      addValueID(&*I);

      // Check for function calls
      if (I->getOpcode() == llvm::Instruction::Call)
      {
        const llvm::CallInst* call = ((const llvm::CallInst*)&*I);
        llvm::Function* callee =
          (llvm::Function*)call->getCalledFunction()->stripPointerCasts();
        if (callee->isDeclaration())
        {
          // Resolve builtin function calls
          addBuiltin(callee);
        }
        else if (!processed.count(callee))
        {
          // Process called function
          pending.insert(callee);
        }
      }

      // Process operands
      for (llvm::User::value_op_iterator O = I->value_op_begin();
           O != I->value_op_end(); O++)
      {
        addOperand(*O);
      }
    }
  }
}

InterpreterCache::~InterpreterCache()
{
  ConstantMap::iterator constItr;
  for (constItr = m_constants.begin(); constItr != m_constants.end();
       constItr++)
  {
    delete[] constItr->second.data;
  }

  ConstExprMap::iterator constExprItr;
  for (constExprItr = m_constExpressions.begin();
       constExprItr != m_constExpressions.end(); constExprItr++)
  {
    constExprItr->second->deleteValue();
  }
}

void InterpreterCache::addBuiltin(const llvm::Function* function)
{
  // Check if already in cache
  InterpreterCache::BuiltinMap::iterator fItr = m_builtins.find(function);
  if (fItr != m_builtins.end())
  {
    return;
  }

  // Extract unmangled name and overload
  string name, overload;
  const string fullname = function->getName().str();
  if (fullname.compare(0, 2, "_Z") == 0)
  {
    int len = atoi(fullname.c_str() + 2);
    int start = fullname.find_first_not_of("0123456789", 2);
    name = fullname.substr(start, len);
    overload = fullname.substr(start + len);
  }
  else
  {
    name = fullname;
    overload = "";
  }

  // Find builtin function in map
  BuiltinFunctionMap::iterator bItr = workItemBuiltins.find(name);
  if (bItr != workItemBuiltins.end())
  {
    // Add builtin to cache
    const InterpreterCache::Builtin builtin = {bItr->second, name, overload};
    m_builtins[function] = builtin;
    return;
  }

  // Check for builtin with matching prefix
  BuiltinFunctionPrefixList::iterator pItr;
  for (pItr = workItemPrefixBuiltins.begin();
       pItr != workItemPrefixBuiltins.end(); pItr++)
  {
    if (name.compare(0, pItr->first.length(), pItr->first) == 0)
    {
      // Add builtin to cache
      const InterpreterCache::Builtin builtin = {pItr->second, name, overload};
      m_builtins[function] = builtin;
      return;
    }
  }

  // Function didn't match any builtins
  FATAL_ERROR("Undefined external function: %s", name.c_str());
}

InterpreterCache::Builtin
InterpreterCache::getBuiltin(const llvm::Function* function) const
{
  return m_builtins.at(function);
}

void InterpreterCache::addConstant(const llvm::Value* value)
{
  // Check if constant already in cache
  if (m_constants.count(value))
  {
    return;
  }

  // Create constant and add to cache
  pair<unsigned, unsigned> size = getValueSize(value);
  TypedValue constant;
  constant.size = size.first;
  constant.num = size.second;
  constant.data = new unsigned char[getTypeSize(value->getType())];
  getConstantData(constant.data, (const llvm::Constant*)value);

  m_constants[value] = constant;
}

TypedValue InterpreterCache::getConstant(const llvm::Value* operand) const
{
  ConstantMap::const_iterator itr = m_constants.find(operand);
  if (itr == m_constants.end())
  {
    FATAL_ERROR("Constant not found in cache (ID %d)", operand->getValueID());
  }
  return itr->second;
}

const llvm::Instruction*
InterpreterCache::getConstantExpr(const llvm::Value* expr) const
{
  ConstExprMap::const_iterator itr = m_constExpressions.find(expr);
  if (itr == m_constExpressions.end())
  {
    FATAL_ERROR("Constant expression not found in cache");
  }
  return itr->second;
}

unsigned InterpreterCache::addValueID(const llvm::Value* value)
{
  ValueMap::iterator itr = m_valueIDs.find(value);
  if (itr == m_valueIDs.end())
  {
    // Assign next index to value
    unsigned pos = m_valueIDs.size();
    itr = m_valueIDs.insert(make_pair(value, pos)).first;
  }
  return itr->second;
}

unsigned InterpreterCache::getValueID(const llvm::Value* value) const
{
  ValueMap::const_iterator itr = m_valueIDs.find(value);
  if (itr == m_valueIDs.end())
  {
    FATAL_ERROR("Value not found in cache (ID %d)", value->getValueID());
  }
  return itr->second;
}

unsigned InterpreterCache::getNumValues() const
{
  return m_valueIDs.size();
}

bool InterpreterCache::hasValue(const llvm::Value* value) const
{
  return m_valueIDs.count(value);
}

void InterpreterCache::addOperand(const llvm::Value* operand)
{
  // Resolve constants
  if (operand->getValueID() == llvm::Value::UndefValueVal ||
      operand->getValueID() == llvm::Value::ConstantAggregateZeroVal ||
      operand->getValueID() == llvm::Value::ConstantDataArrayVal ||
      operand->getValueID() == llvm::Value::ConstantDataVectorVal ||
      operand->getValueID() == llvm::Value::ConstantIntVal ||
      operand->getValueID() == llvm::Value::ConstantFPVal ||
      operand->getValueID() == llvm::Value::ConstantArrayVal ||
      operand->getValueID() == llvm::Value::ConstantStructVal ||
      operand->getValueID() == llvm::Value::ConstantVectorVal ||
      operand->getValueID() == llvm::Value::ConstantPointerNullVal)
  {
    addConstant(operand);
  }
  else if (operand->getValueID() == llvm::Value::ConstantExprVal)
  {
    // Resolve constant expressions
    const llvm::ConstantExpr* expr = (const llvm::ConstantExpr*)operand;
    if (!m_constExpressions.count(expr))
    {
      for (auto O = expr->op_begin(); O != expr->op_end(); O++)
      {
        addOperand(*O);
      }
      m_constExpressions[expr] = getConstExprAsInstruction(expr);
      // TODO: Resolve actual value?
    }
  }
  else
  {
    addValueID(operand);
  }
}<|MERGE_RESOLUTION|>--- conflicted
+++ resolved
@@ -290,16 +290,7 @@
   pair<unsigned, unsigned> resultSize = getValueSize(instruction);
 
   // Prepare result
-<<<<<<< HEAD
-  TypedValue result = {
-    resultSize.first,
-    resultSize.second,
-    NULL
-  };
-
-=======
   TypedValue result = {resultSize.first, resultSize.second, NULL};
->>>>>>> fa808051
   if (result.size)
   {
     result.data = m_pool.alloc(result.size * result.num);
