--- conflicted
+++ resolved
@@ -2871,61 +2871,37 @@
   {
   case CL_KERNEL_ARG_ADDRESS_QUALIFIER:
     result_size = sizeof(cl_kernel_arg_address_qualifier);
-<<<<<<< HEAD
-    if (param_value_size < result_size) ReturnError(CL_INVALID_VALUE);
-    return_integer =
-        kernel->kernel->getArgumentAddressQualifier(arg_indx);
-=======
     if (param_value_size < result_size)
-      return CL_INVALID_VALUE;
+      ReturnError(CL_INVALID_VALUE);
     return_integer = kernel->kernel->getArgumentAddressQualifier(arg_indx);
->>>>>>> 7ffdcf30
     break;
 
   case CL_KERNEL_ARG_ACCESS_QUALIFIER:
     result_size = sizeof(cl_kernel_arg_access_qualifier);
-<<<<<<< HEAD
-    if (param_value_size < result_size) ReturnError(CL_INVALID_VALUE);
-    return_integer =
-        kernel->kernel->getArgumentAddressQualifier(arg_indx);
-=======
     if (param_value_size < result_size)
-      return CL_INVALID_VALUE;
+      ReturnError(CL_INVALID_VALUE);
     return_integer = kernel->kernel->getArgumentAddressQualifier(arg_indx);
->>>>>>> 7ffdcf30
     break;
 
   case CL_KERNEL_ARG_TYPE_NAME:
     str_data = kernel->kernel->getArgumentTypeName(arg_indx).str();
     result_size = str_data.size() + 1;
-<<<<<<< HEAD
-    if (param_value_size < result_size) ReturnError(CL_INVALID_VALUE);
-=======
     if (param_value_size < result_size)
-      return CL_INVALID_VALUE;
->>>>>>> 7ffdcf30
+      ReturnError(CL_INVALID_VALUE);
     break;
 
   case CL_KERNEL_ARG_TYPE_QUALIFIER:
     result_size = sizeof(cl_kernel_arg_type_qualifier);
-<<<<<<< HEAD
-    if (param_value_size < result_size) ReturnError(CL_INVALID_VALUE);
-=======
     if (param_value_size < result_size)
-      return CL_INVALID_VALUE;
->>>>>>> 7ffdcf30
+      ReturnError(CL_INVALID_VALUE);
     return_integer = kernel->kernel->getArgumentTypeQualifier(arg_indx);
     break;
 
   case CL_KERNEL_ARG_NAME:
     str_data = kernel->kernel->getArgumentName(arg_indx).str();
     result_size = str_data.size() + 1;
-<<<<<<< HEAD
-    if (param_value_size < result_size) ReturnError(CL_INVALID_VALUE);
-=======
     if (param_value_size < result_size)
-      return CL_INVALID_VALUE;
->>>>>>> 7ffdcf30
+      ReturnError(CL_INVALID_VALUE);
     break;
 
   default:
