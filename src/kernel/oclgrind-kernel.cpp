--- conflicted
+++ resolved
@@ -234,55 +234,6 @@
 
 static void printUsage()
 {
-<<<<<<< HEAD
-  cout
-    << "Usage: oclgrind-kernel [OPTIONS] simfile" << endl
-    << "       oclgrind-kernel [--help | --version]" << endl
-    << endl
-    << "Options:" << endl
-    << "     --build-options  OPTIONS  "
-             "Additional options to pass to the OpenCL compiler" << endl
-    << "     --data-races              "
-             "Enable data-race detection" << endl
-    << "     --disable-pch             "
-             "Don't use precompiled headers" << endl
-    << "     --dump-spir               "
-             "Dump SPIR to /tmp/oclgrind_*.{ll,bc}" << endl
-    << "  -g --global-mem              "
-             "Output global memory at exit" << endl
-    << "  -h --help                    "
-             "Display usage information" << endl
-    << "     --inst-counts             "
-             "Output histograms of instructions executed" << endl
-    << "     --workgroup-characterisation"
-             "Output results of the ISA independent workload characterisation" << endl
-    << "  -i --interactive             "
-             "Enable interactive mode" << endl
-    << "     --log            LOGFILE  "
-             "Redirect log/error messages to a file" << endl
-    << "     --max-errors     NUM      "
-             "Limit the number of error/warning messages" << endl
-    << "     --max-wgsize     WGSIZE   "
-             "Change the maximum work-group size of the device" << endl
-    << "     --num-threads    NUM      "
-             "Set the number of worker threads to use" << endl
-    << "     --pch-dir        DIR      "
-             "Override directory containing precompiled headers" << endl
-    << "     --plugins        PLUGINS  "
-             "Load colon separated list of plugin libraries" << endl
-    << "  -q --quick                   "
-             "Only run first and last work-group" << endl
-    << "     --uniform-writes          "
-             "Don't suppress uniform write-write data-races" << endl
-    << "     --uninitialized           "
-             "Report usage of uninitialized values" << endl
-    << "  -v --version                 "
-             "Display version information" << endl
-    << endl
-    << "For more information, please visit the Oclgrind wiki page:" << endl
-    << "-> https://github.com/jrprice/Oclgrind/wiki" << endl
-    << endl;
-=======
   cout << "Usage: oclgrind-kernel [OPTIONS] simfile" << endl
        << "       oclgrind-kernel [--help | --version]" << endl
        << endl
@@ -357,7 +308,6 @@
        << "For more information, please visit the Oclgrind wiki page:" << endl
        << "-> https://github.com/jrprice/Oclgrind/wiki" << endl
        << endl;
->>>>>>> fa808051
 }
 
 static void setEnvironment(const char* name, const char* value)
